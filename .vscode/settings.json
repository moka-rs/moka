--- conflicted
+++ resolved
@@ -4,7 +4,6 @@
         "CARGO_TARGET_DIR": "target/ra"
     },
     "cSpell.words": [
-<<<<<<< HEAD
         "CLFU",
         "Deque",
         "Deques",
@@ -19,9 +18,7 @@
         "Ristretto",
         "Tatsuya",
         "Upsert",
-=======
         "aarch",
->>>>>>> 74faccbf
         "actix",
         "ahash",
         "benmanes",
